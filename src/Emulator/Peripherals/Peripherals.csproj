<?xml version="1.0" encoding="utf-8"?>
<Project DefaultTargets="Build" ToolsVersion="4.0" xmlns="http://schemas.microsoft.com/developer/msbuild/2003">
  <PropertyGroup>
    <Configuration Condition=" '$(Configuration)' == '' ">Debug</Configuration>
    <Platform Condition=" '$(Platform)' == '' ">AnyCPU</Platform>
    <ProjectGuid>{66400796-0C5B-4386-A859-50A2AC3F3DB7}</ProjectGuid>
    <OutputType>Library</OutputType>
    <RootNamespace>Antmicro.Renode</RootNamespace>
    <AssemblyName>Renode-peripherals</AssemblyName>
    <TargetFrameworkVersion>v4.5</TargetFrameworkVersion>
    <ProductVersion>8.0.30703</ProductVersion>
    <SchemaVersion>2.0</SchemaVersion>
    <PropertiesLocation>..\..\..\..\..\output\properties.csproj</PropertiesLocation>
  </PropertyGroup>
  <Import Project="$(PropertiesLocation)" />
  <PropertyGroup Condition=" '$(Configuration)|$(Platform)' == 'Debug|AnyCPU' ">
    <LangVersion>7</LangVersion>
    <DebugSymbols>true</DebugSymbols>
    <DebugType>full</DebugType>
    <Optimize>false</Optimize>
    <OutputPath>bin\Debug</OutputPath>
    <DefineConstants>DEBUG;$(DefineConstants)</DefineConstants>
    <ErrorReport>prompt</ErrorReport>
    <WarningLevel>4</WarningLevel>
    <ConsolePause>false</ConsolePause>
    <AllowUnsafeBlocks>true</AllowUnsafeBlocks>
  </PropertyGroup>
  <PropertyGroup Condition=" '$(Configuration)|$(Platform)' == 'Release|AnyCPU' ">
    <LangVersion>7</LangVersion>
    <DebugType>none</DebugType>
    <Optimize>true</Optimize>
    <OutputPath>bin\Release</OutputPath>
    <ErrorReport>prompt</ErrorReport>
    <WarningLevel>4</WarningLevel>
    <ConsolePause>false</ConsolePause>
    <AllowUnsafeBlocks>true</AllowUnsafeBlocks>
  </PropertyGroup>
  <ItemGroup>
    <Reference Include="System" />
    <Reference Include="Mono.Posix" Condition=" $(CurrentPlatform) != 'Windows'" />
    <Reference Include="System.Drawing" />
    <Reference Include="System.Xml" />
    <Reference Include="Microsoft.CSharp" />
  </ItemGroup>
  <ItemGroup>
    <Compile Include="Peripherals\Timers\EFR32_RTCC.cs" />
    <Compile Include="Peripherals\Timers\EFR32_Timer.cs" />
    <Compile Include="Peripherals\Timers\LiteX_CPUTimer.cs" />
    <Compile Include="Peripherals\Timers\LiteX_Timer.cs" />
    <Compile Include="Peripherals\Timers\LiteX_Timer_64bit.cs" />
    <Compile Include="Peripherals\USB\MPFS_USB.cs" />
    <Compile Include="Peripherals\USB\USBPendrive.cs" />
    <Compile Include="Peripherals\Timers\MPFS_RTC.cs" />
    <Compile Include="Peripherals\Timers\MPFS_Watchdog.cs" />
    <Compile Include="Peripherals\SD\MPFS_SDController.cs" />
    <Compile Include="Peripherals\SPI\MPFS_QSPI.cs" />
    <Compile Include="Peripherals\SPI\CC2538_SSI.cs" />
    <Compile Include="Peripherals\SPI\Micron_MT25Q.cs" />
    <Compile Include="Peripherals\MTD\CFIFlash.cs" />
    <Compile Include="Peripherals\UART\NS16550.cs" />
    <Compile Include="Peripherals\UART\AxiUartLite.cs" />
    <Compile Include="Peripherals\Input\AntMouse.cs" />
    <Compile Include="Peripherals\MTD\CFIFlashExtensions.cs" />
    <Compile Include="Peripherals\MTD\CC2538FlashController.cs" />
    <Compile Include="Peripherals\Input\PS2Keyboard.cs" />
    <Compile Include="Peripherals\Input\PS2Mouse.cs" />
    <Compile Include="Peripherals\MTD\ISPIFlash.cs" />
    <Compile Include="Peripherals\MTD\DummySPIFlash.cs" />
    <Compile Include="Peripherals\Miscellaneous\LED.cs" />
    <Compile Include="Peripherals\Miscellaneous\MPFS_Sysreg.cs" />
    <Compile Include="Peripherals\Memory\ArrayMemory.cs" />
    <Compile Include="Peripherals\Memory\ArrayMemoryWithReadonlys.cs" />
    <Compile Include="Peripherals\Miscellaneous\EmulatorController.cs" />
    <Compile Include="Peripherals\IRQControllers\PL190.cs" />
    <Compile Include="Peripherals\IRQControllers\SIC.cs" />
    <Compile Include="Peripherals\IRQControllers\EOSS3_IntrCtrl.cs" />
    <Compile Include="Peripherals\Cache\PL310.cs" />
    <Compile Include="Peripherals\IRQControllers\EXTI.cs" />
    <Compile Include="Peripherals\DMA\STM32DMA.cs" />
    <Compile Include="Peripherals\DMA\UDMA.cs" />
    <Compile Include="Peripherals\DMA\MPFS_PDMA.cs" />
    <Compile Include="Peripherals\DMA\STM32LDMA.cs" />
    <Compile Include="Peripherals\Miscellaneous\ArmSysCtl.cs" />
    <Compile Include="Peripherals\DMA\OmapDma.cs" />
    <Compile Include="Peripherals\EfmSystemDevice.cs" />
    <Compile Include="Peripherals\UART\GaislerUART.cs" />
    <Compile Include="Peripherals\Bus\GaislerAHBPlugAndPlayInfo.cs" />
    <Compile Include="Peripherals\Bus\GaislerAHBPlugAndPlayRecord.cs" />
    <Compile Include="Peripherals\Bus\GaislerAPBController.cs" />
    <Compile Include="Peripherals\Bus\IGaislerAHB.cs" />
    <Compile Include="Peripherals\Bus\GaislerAPBPlugAndPlayRecord.cs" />
    <Compile Include="Peripherals\Bus\IGaislerAPB.cs" />
    <Compile Include="Peripherals\Network\GaislerEth.cs" />
    <Compile Include="Peripherals\MemoryControllers\ESAMemoryController.cs" />
    <Compile Include="Peripherals\IRQControllers\GaislerMIC.cs" />
    <Compile Include="Peripherals\Timers\GaislerGPTimer.cs" />
    <Compile Include="Peripherals\GPIOPort\GaislerGPIO.cs" />
    <Compile Include="Peripherals\Network\ZynqEthernet.cs" />
    <Compile Include="Peripherals\Timers\TegraTimer.cs" />
    <Compile Include="Peripherals\Timers\OMAP_GPTimer.cs" />
    <Compile Include="Peripherals\Timers\STM32_Timer.cs" />
    <Compile Include="Peripherals\Timers\SP804.cs" />
    <Compile Include="Peripherals\Timers\EOSS3_SimplePeriodicTimer.cs" />
    <Compile Include="Peripherals\Timers\CadenceTTC.cs" />
    <Compile Include="Peripherals\UART\STM32_UART.cs" />
    <Compile Include="Peripherals\UART\STM32W_UART.cs" />
    <Compile Include="Peripherals\UART\EFM32_UART.cs" />
    <Compile Include="Peripherals\SD\SDHCI.cs" />
    <Compile Include="Peripherals\USBDeprecated\PortStatusAndControlRegister.cs" />
    <Compile Include="Peripherals\USBDeprecated\USBDescriptor.cs" />
    <Compile Include="Peripherals\USBDeprecated\DescriptorType.cs" />
    <Compile Include="Peripherals\USBDeprecated\IUSBHub.cs" />
    <Compile Include="Peripherals\USBDeprecated\DummyUSBDevice.cs" />
    <Compile Include="Peripherals\USBDeprecated\USBRequestException.cs" />
    <Compile Include="Peripherals\USBDeprecated\USBEthernetEmulationModelDevice.cs" />
    <Compile Include="Peripherals\USBDeprecated\USBCommunicationClass.cs" />
    <Compile Include="Peripherals\USBDeprecated\USBEthernetControlModelDevicesSubclass.cs" />
    <Compile Include="Peripherals\USBDeprecated\USBEthernetControlModelDevice.cs" />
    <Compile Include="Peripherals\USBDeprecated\USBLanguageID.cs" />
    <Compile Include="Peripherals\USBDeprecated\USBRequestType.cs" />
    <Compile Include="Peripherals\USBDeprecated\SMSC9500.cs" />
    <Compile Include="Peripherals\USBDeprecated\USBSetupPacket.cs" />
    <Compile Include="Peripherals\USBDeprecated\PortStatusAndControlRegisterChanges.cs" />
    <Compile Include="Peripherals\PCI\VersatilePCI.cs" />
    <Compile Include="Peripherals\PCI\MPFS_PCIe.cs" />
    <Compile Include="Peripherals\PCI\PCIeMemory.cs" />
    <Compile Include="Peripherals\SPI\FakeEfmSPITransmitter.cs" />
    <Compile Include="Peripherals\UART\LEUART.cs" />
    <Compile Include="Peripherals\USBDeprecated\MassStorage.cs" />
    <Compile Include="Peripherals\Network\KS8851.cs" />
    <Compile Include="Peripherals\SPI\UARTToSpiConverter.cs" />
    <Compile Include="Peripherals\USBDeprecated\IUSBPeripheral.cs" />
    <Compile Include="Peripherals\USBDeprecated\SCSI.cs" />
    <Compile Include="Peripherals\Video\TegraSyncpts.cs" />
    <Compile Include="Peripherals\Video\VybridDCU.cs" />
    <Compile Include="Peripherals\Video\PL110.cs" />
    <Compile Include="Peripherals\Video\TegraDisplay.cs" />
    <Compile Include="Peripherals\Network\SMC91X.cs" />
    <Compile Include="Peripherals\I2C\XIIC.cs" />
    <Compile Include="Peripherals\I2C\VybridI2C.cs" />
    <Compile Include="Peripherals\I2C\OpenCoresI2C.cs" />
    <Compile Include="Peripherals\Wireless\EmberRadio.cs" />
    <Compile Include="Peripherals\USBDeprecated\ISP1761.cs" />
    <Compile Include="Peripherals\Timers\PL031.cs" />
    <Compile Include="Peripherals\USBDeprecated\IUSBHubBase.cs" />
    <Compile Include="Peripherals\USBDeprecated\USBPacket.cs" />
    <Compile Include="Peripherals\CAN\STMCAN.cs" />
    <Compile Include="Peripherals\CAN\MPFS_CAN.cs" />
    <Compile Include="Peripherals\USBDeprecated\EHCIHostController.cs" />
    <Compile Include="Peripherals\Timers\TegraUsecTimer.cs" />
    <Compile Include="Peripherals\I2C\TegraI2CController.cs" />
    <Compile Include="Peripherals\I2C\TegraDVC.cs" />
    <Compile Include="Peripherals\I2C\LM95245.cs" />
    <Compile Include="Peripherals\Input\FT5x06.cs" />
    <Compile Include="Peripherals\IRQControllers\AIC.cs" />
    <Compile Include="Peripherals\USBDeprecated\MassStorageExtensions.cs" />
    <Compile Include="Peripherals\Input\PL050.cs" />
    <Compile Include="Peripherals\USBDeprecated\USBMouse.cs" />
    <Compile Include="Peripherals\USBDeprecated\USBKeyboard.cs" />
    <Compile Include="Peripherals\I2C\EFM32GGI2CController.cs" />
    <Compile Include="Peripherals\I2C\BMP180.cs" />
    <Compile Include="Peripherals\I2C\BMA180.cs" />
    <Compile Include="Peripherals\I2C\SHT21.cs" />
    <Compile Include="Peripherals\I2C\BMC050.cs" />
    <Compile Include="Peripherals\Miscellaneous\Button.cs" />
    <Compile Include="Peripherals\Network\SynopsysEthernetMAC.cs" />
    <Compile Include="Peripherals\SPI\XilinxQSPI.cs" />
    <Compile Include="Peripherals\SPI\HiFive_SPI.cs" />
    <Compile Include="Peripherals\IRQControllers\MSCM.cs" />
    <Compile Include="Peripherals\Miscellaneous\SEMA4.cs" />
    <Compile Include="Peripherals\MTD\FSLNAND.cs" />
    <Compile Include="Peripherals\UART\PL011.cs" />
    <Compile Include="Peripherals\Input\FusionF0710A.cs" />
    <Compile Include="Peripherals\Input\AR1021.cs" />
    <Compile Include="Peripherals\Miscellaneous\PrimeCellIDHelper.cs" />
    <Compile Include="Peripherals\SPI\STM32SPI.cs" />
    <Compile Include="Peripherals\Timers\CC2538Watchdog.cs" />
    <Compile Include="Peripherals\USBDeprecated\USBDeviceSpeed.cs" />
    <Compile Include="Peripherals\GPIOPort\EFMGPIOPort.cs" />
    <Compile Include="Peripherals\GPIOPort\STM32F4GPIOPort.cs" />
    <Compile Include="Peripherals\GPIOPort\STM32F1GPIOPort.cs" />
    <Compile Include="Peripherals\GPIOPort\VybridGPIOPort.cs" />
    <Compile Include="Peripherals\GPIOPort\XilinxGPIOPS.cs" />
    <Compile Include="Peripherals\USBDeprecated\USBTablet.cs" />
    <Compile Include="Peripherals\GPIOPort\Emios.cs" />
    <Compile Include="Peripherals\IRQControllers\MPC5567_INTC.cs" />
    <Compile Include="Peripherals\UART\MPC5567_UART.cs" />
    <Compile Include="Peripherals\Timers\CC2538SleepTimer.cs" />
    <Compile Include="Peripherals\USBDeprecated\Ulpi.cs" />
    <Compile Include="Peripherals\SD\SunxiMMC.cs" />
    <Compile Include="Peripherals\Timers\SunxiHighSpeedTimer.cs" />
    <Compile Include="Peripherals\SD\MMCController.cs" />
    <Compile Include="Peripherals\SD\SDCard.cs" />
    <Compile Include="Peripherals\SD\DeprecatedSDCard.cs" />
    <Compile Include="Peripherals\SD\SDCardExtensions.cs" />
    <Compile Include="Peripherals\Timers\SunxiTimer.cs" />
    <Compile Include="Peripherals\Timers\TexasInstrumentsTimer.cs" />
    <Compile Include="Peripherals\IRQControllers\AINTC.cs" />
    <Compile Include="Peripherals\I2C\STM32F4_I2C.cs" />
    <Compile Include="Peripherals\Miscellaneous\BitBanding.cs">
      <DependentUpon>BitBanding.tt</DependentUpon>
    </Compile>
    <Compile Include="Peripherals\USBDeprecated\UsbHub.cs" />
    <Compile Include="Peripherals\UART\CadenceUart.cs" />
    <Compile Include="Peripherals\UART\Atmel91DebugUnit.cs" />
    <Compile Include="Peripherals\UART\ImxUart.cs" />
    <Compile Include="Peripherals\Timers\Atmel91SystemTimer.cs" />
    <Compile Include="Peripherals\Timers\PeriodicInterruptTimer.cs" />
    <Compile Include="Peripherals\Network\FastEthernetController.cs" />
    <Compile Include="Peripherals\DMA\TegraDma.cs" />
    <Compile Include="Peripherals\DMA\VybridDma.cs" />
    <Compile Include="Peripherals\DMA\TegraDmaHost1X.cs" />
    <Compile Include="Peripherals\Timers\Efm32Timer.cs" />
    <Compile Include="Peripherals\Timers\STM32L_RTC.cs" />
    <Compile Include="Peripherals\Timers\STM32L_Timer.cs" />
    <Compile Include="Peripherals\UART\AppUart.cs" />
    <Compile Include="Peripherals\UART\STM32F7_USART.cs" />
    <Compile Include="Peripherals\DMA\Dma2DColorMode.cs" />
    <Compile Include="Peripherals\DMA\STM32DMA2D.cs" />
    <Compile Include="Peripherals\Video\STM32LTDC.cs" />
    <Compile Include="Peripherals\Wireless\CC2538\InterruptRegister.cs" />
    <Compile Include="Peripherals\Wireless\CC2538\InterruptSource.cs" />
    <Compile Include="Peripherals\Wireless\CC2538RF.cs" />
    <Compile Include="Peripherals\Wireless\AT86RF233.cs" />
    <Compile Include="Peripherals\I2C\STM32F7_I2C.cs" />
    <Compile Include="Peripherals\Input\FT5336.cs" />
    <Compile Include="Peripherals\Miscellaneous\STM32_SYSCFG.cs" />
    <Compile Include="Peripherals\Wireless\IEEE802_15_4\Frame.cs" />
    <Compile Include="Peripherals\Wireless\IEEE802_15_4\FrameType.cs" />
    <Compile Include="Peripherals\Wireless\IEEE802_15_4\AddressingMode.cs" />
    <Compile Include="Peripherals\Wireless\IEEE802_15_4\AddressInformation.cs" />
    <Compile Include="Peripherals\Wireless\IEEE802_15_4\Address.cs" />
    <Compile Include="Peripherals\SPI\Quark_SPI.cs" />
    <Compile Include="Peripherals\Network\ENC28J60.cs" />
    <Compile Include="Peripherals\Sensors\TI_LM74.cs" />
    <Compile Include="Peripherals\GPIOPort\Quark_GPIOController.cs" />
    <Compile Include="Peripherals\GPIOPort\Quark_PWM.cs" />
    <Compile Include="Peripherals\GPIOPort\HiFive_PWM.cs" />
    <Compile Include="Peripherals\Wireless\CC2520.cs" />
    <Compile Include="Peripherals\Wireless\CC1200.cs" />
    <Compile Include="Peripherals\Miscellaneous\CC2538_Cryptoprocessor.cs" />
    <Compile Include="Peripherals\GPIOPort\EFR32_GPIOPort.cs" />
    <Compile Include="Peripherals\I2C\EFR32_I2CController.cs" />
    <Compile Include="Peripherals\UART\EFR32_USART.cs" />
    <Compile Include="Peripherals\Sensors\MAX6682MUA.cs" />
    <Compile Include="Peripherals\Sensors\SI70xx.cs" />
    <Compile Include="Peripherals\CPU\TranslationCPU.cs" />
    <Compile Include="Peripherals\CPU\CpuBitness.cs" />
    <Compile Include="Peripherals\CPU\Disassembler\IDisassembler.cs" />
    <Compile Include="Peripherals\CPU\Disassembler\IDisassemblable.cs" />
    <Compile Include="Peripherals\CPU\Disassembler\DisassemblerManager.cs" />
    <Compile Include="Peripherals\CPU\Disassembler\DisassemblyEngine.cs" />
    <Compile Include="Peripherals\CPU\Registers\IRegisters.cs" />
    <Compile Include="Peripherals\CPU\CpuAbortException.cs" />
    <Compile Include="Peripherals\CPU\Registers\RegistersGroup.cs" />
    <Compile Include="Peripherals\UART\SemihostingUart.cs" />
    <Compile Include="..\Cores\Common\RegisterEnumParser.cs">
      <DependentUpon>RegisterEnumParser.tt</DependentUpon>
    </Compile>
    <Compile Include="Peripherals\CPU\Disassembler\DisassemblerAttribtue.cs" />
    <Compile Include="Peripherals\GPIOPort\MiV_CoreGPIO.cs" />
    <Compile Include="Peripherals\Timers\MiV_CoreTimer.cs" />
    <Compile Include="Peripherals\UART\MiV_CoreUART.cs" />
    <Compile Include="Peripherals\UART\LiteX_UART.cs" />
    <Compile Include="Peripherals\UART\LiteX_UART_64bit.cs" />
    <Compile Include="Peripherals\Network\LiteX_Ethernet.cs" />
    <Compile Include="Peripherals\UART\PicoSoC_SimpleUART.cs" />
    <Compile Include="Peripherals\Sensors\DummySensor.cs" />
    <Compile Include="Peripherals\Miscellaneous\Quark_SystemControlSubsystem.cs" />
    <Compile Include="Peripherals\UART\SiFive_UART.cs" />
    <Compile Include="Peripherals\UART\SAM_USART.cs" />
    <Compile Include="Peripherals\UART\Potato_UART.cs" />
    <Compile Include="Peripherals\GPIOPort\SiFive_GPIO.cs" />
    <Compile Include="Peripherals\Miscellaneous\SiLabs\EFM32xG1xBDeviceInformation.cs" />
    <Compile Include="Peripherals\Miscellaneous\SiLabs\EFM32xGDeviceInformation.cs" />
    <Compile Include="Peripherals\Miscellaneous\SiLabs\EFR32DeviceInformation.cs" />
    <Compile Include="Peripherals\Miscellaneous\SiLabs\EZR32DeviceInformation.cs" />
    <Compile Include="Peripherals\Miscellaneous\SiLabs\DeviceFamily.cs" />
    <Compile Include="Peripherals\Miscellaneous\SiLabs\DeviceInformation.cs" />
    <Compile Include="Peripherals\Miscellaneous\SiLabs\EFR32_GPCRC.cs" />
    <Compile Include="Peripherals\Network\CadenceGEM.cs" />
    <Compile Include="Peripherals\GPIOPort\MPFS_GPIO.cs" />
    <Compile Include="Peripherals\MTD\MPFS_eNVM.cs" />
    <Compile Include="Peripherals\SPI\MPFS_SPI.cs" />
    <Compile Include="Peripherals\Timers\MPFS_Timer.cs" />
    <Compile Include="Peripherals\I2C\MPFS_I2C.cs" />
    <Compile Include="Peripherals\USB\USBMouse.cs" />
    <Compile Include="Peripherals\Miscellaneous\STM32F4_RNG.cs" />
    <Compile Include="Peripherals\UART\Murax_UART.cs" />
    <Compile Include="Peripherals\Timers\Murax_Timer.cs" />
    <Compile Include="Peripherals\GPIOPort\Murax_GPIO.cs" />
    <Compile Include="Peripherals\Miscellaneous\SAM_TRNG.cs" />
    <Compile Include="Peripherals\UART\LowPower_UART.cs" />
    <Compile Include="Peripherals\Timers\LowPower_Timer.cs" />
    <Compile Include="Peripherals\EtherBoneBridge.cs" />
    <Compile Include="Peripherals\SPI\LiteX_SPI_Flash.cs" />
    <Compile Include="Peripherals\GPIOPort\LiteX_ControlAndStatus.cs" />
    <Compile Include="Peripherals\GPIOPort\LiteX_GPIO.cs" />
    <Compile Include="Peripherals\SPI\LiteX_SPI.cs" />
    <Compile Include="Peripherals\SD\SDCapacity.cs" />
    <Compile Include="Peripherals\MTD\EFR32xg13FlashController.cs" />
    <Compile Include="Peripherals\USB\ValentyUSB.cs" />
    <Compile Include="Peripherals\I2C\LiteX_I2C.cs" />
    <Compile Include="Peripherals\SPI\PicoRV_SPI.cs" />
    <Compile Include="Peripherals\Video\LiteX_Framebuffer.cs" />
    <Compile Include="Peripherals\USB\USBKeyboard.cs" />
    <Compile Include="Peripherals\Wireless\IEEE802_15_4\PHYHeader802154.cs" />
    <Compile Include="Peripherals\SPI\MAX3421E.cs" />
    <Compile Include="Peripherals\GPIOPort\CC2538_GPIO.cs" />
    <Compile Include="Peripherals\Miscellaneous\LiteX_SoC_Controller.cs" />
    <Compile Include="Peripherals\SPI\EOSS3_SPIMaster.cs" />
    <Compile Include="Peripherals\Miscellaneous\LiteX_MMCM.cs" />
    <Compile Include="Peripherals\Analog\EOSS3_ADC.cs" />
    <Compile Include="Peripherals\DMA\EOSS3_SPI_DMA.cs" />
    <Compile Include="Peripherals\Miscellaneous\EOSS3_PacketFIFO.cs" />
    <Compile Include="Peripherals\Miscellaneous\EOSS3_FlexibleFusionEngine.cs" />
    <Compile Include="Peripherals\DMA\EOSS3_SystemDMABridge.cs" />
    <Compile Include="Peripherals\Sensors\ADXL345.cs" />
<<<<<<< HEAD
    <Compile Include="Peripherals\UART\K6xF_UART.cs" />
    <Compile Include="Peripherals\Miscellaneous\K6xF_MCG.cs" />
    <Compile Include="Peripherals\Miscellaneous\K6xF_RNG.cs" />
    <Compile Include="Peripherals\Network\K6xF_Ethernet.cs" />
    <Compile Include="Peripherals\Miscellaneous\K6xF_SIM.cs" />
=======
    <Compile Include="Peripherals\SD\LiteSDCard.cs" />
    <Compile Include="Peripherals\Sensors\PAC1934.cs" />
    <Compile Include="Peripherals\Sound\LiteX_I2S.cs" />
    <Compile Include="Peripherals\Sound\LiteX_I2S_Master.cs" />
    <Compile Include="Peripherals\Sound\LiteX_I2S_Slave.cs" />
>>>>>>> 1f47a36e
  </ItemGroup>
  <Import Project="$(MSBuildBinPath)\Microsoft.CSharp.targets" />
  <ProjectExtensions>
    <MonoDevelop>
      <Properties>
        <Policies>
          <TextStylePolicy FileWidth="120" TabWidth="4" IndentWidth="4" RemoveTrailingWhitespace="True" TabsToSpaces="True" NoTabsAfterNonTabs="True" EolMarker="Unix" scope="text/x-csharp" />
          <TextStylePolicy FileWidth="120" TabWidth="4" IndentWidth="4" RemoveTrailingWhitespace="True" TabsToSpaces="True" NoTabsAfterNonTabs="True" EolMarker="Unix" scope="text/plain" />
          <DotNetNamingPolicy DirectoryNamespaceAssociation="PrefixedHierarchical" ResourceNamePolicy="FileName" />
          <CSharpFormattingPolicy IndentBlock="True" IndentBraces="False" IndentSwitchSection="True" IndentSwitchCaseSection="True" LabelPositioning="OneLess" NewLinesForBracesInTypes="True" NewLinesForBracesInMethods="True" NewLinesForBracesInProperties="True" NewLinesForBracesInAccessors="True" NewLinesForBracesInAnonymousMethods="True" NewLinesForBracesInControlBlocks="True" NewLinesForBracesInAnonymousTypes="True" NewLinesForBracesInObjectCollectionArrayInitializers="True" NewLinesForBracesInLambdaExpressionBody="True" NewLineForElse="True" NewLineForCatch="True" NewLineForFinally="True" NewLineForMembersInObjectInit="True" NewLineForMembersInAnonymousTypes="True" NewLineForClausesInQuery="True" SpacingAfterMethodDeclarationName="False" SpaceWithinMethodDeclarationParenthesis="False" SpaceBetweenEmptyMethodDeclarationParentheses="False" SpaceAfterMethodCallName="False" SpaceWithinMethodCallParentheses="False" SpaceBetweenEmptyMethodCallParentheses="False" SpaceWithinExpressionParentheses="False" SpaceWithinCastParentheses="False" SpaceWithinOtherParentheses="False" SpaceAfterCast="False" SpacesIgnoreAroundVariableDeclaration="False" SpaceBeforeOpenSquareBracket="False" SpaceBetweenEmptySquareBrackets="False" SpaceWithinSquareBrackets="False" SpaceAfterColonInBaseTypeDeclaration="True" SpaceAfterComma="True" SpaceAfterDot="False" SpaceAfterSemicolonsInForStatement="True" SpaceBeforeColonInBaseTypeDeclaration="True" SpaceBeforeComma="False" SpaceBeforeDot="False" SpaceBeforeSemicolonsInForStatement="False" SpacingAroundBinaryOperator="Single" WrappingPreserveSingleLine="True" WrappingKeepStatementsOnSingleLine="True" PlaceSystemDirectiveFirst="True" SpaceAfterControlFlowStatementKeyword="False" scope="text/x-csharp" />
          <StandardHeader IncludeInNewFiles="True" Text="&#xA;Copyright (c) 2010-${Year} Antmicro&#xA;&#xA; This file is licensed under the MIT License.&#xA; Full license text is available in 'licenses/MIT.txt'.&#xA;" />
        </Policies>
      </Properties>
    </MonoDevelop>
  </ProjectExtensions>
  <ItemGroup>
    <None Include="Peripherals\Miscellaneous\BitBanding.tt">
      <Generator>TextTemplatingFileGenerator</Generator>
      <LastGenOutput>BitBanding.cs</LastGenOutput>
    </None>
  </ItemGroup>
  <ItemGroup>
    <None Include="..\Cores\Common\RegisterEnumParser.tt">
      <Link>Peripherals\CPU\Registers\RegisterEnumParser.tt</Link>
      <Generator>TextTemplatingFileGenerator</Generator>
      <LastGenOutput>RegisterEnumParser.cs</LastGenOutput>
    </None>
  </ItemGroup>
  <ItemGroup>
    <ProjectReference Include="..\Main\Emulator.csproj">
      <Project>{2901AECB-A54F-4FD8-9AC1-033D86DC7257}</Project>
      <Name>Emulator</Name>
    </ProjectReference>
    <ProjectReference Include="..\..\..\..\..\lib\Migrant\Migrant\Migrant.csproj">
      <Project>{5F87C357-09FB-4F53-BE37-41FE5BD88957}</Project>
      <Name>Migrant</Name>
    </ProjectReference>
    <ProjectReference Include="..\..\..\..\..\lib\ELFSharp\ELFSharp\ELFSharp.csproj">
      <Project>{CF944E09-7C14-433C-A185-161848E989B3}</Project>
      <Name>ELFSharp</Name>
    </ProjectReference>
    <ProjectReference Include="..\Extensions\Extensions.csproj">
      <Project>{4C636FAF-4650-4088-8EA8-2FCCC225E9CF}</Project>
      <Name>Extensions</Name>
    </ProjectReference>
  </ItemGroup>
  <ItemGroup>
    <Folder Include="Peripherals\Miscellaneous\SiLabs\" />
  </ItemGroup>
</Project><|MERGE_RESOLUTION|>--- conflicted
+++ resolved
@@ -316,19 +316,16 @@
     <Compile Include="Peripherals\Miscellaneous\EOSS3_FlexibleFusionEngine.cs" />
     <Compile Include="Peripherals\DMA\EOSS3_SystemDMABridge.cs" />
     <Compile Include="Peripherals\Sensors\ADXL345.cs" />
-<<<<<<< HEAD
+    <Compile Include="Peripherals\SD\LiteSDCard.cs" />
+    <Compile Include="Peripherals\Sensors\PAC1934.cs" />
+    <Compile Include="Peripherals\Sound\LiteX_I2S.cs" />
+    <Compile Include="Peripherals\Sound\LiteX_I2S_Master.cs" />
+    <Compile Include="Peripherals\Sound\LiteX_I2S_Slave.cs" />
     <Compile Include="Peripherals\UART\K6xF_UART.cs" />
     <Compile Include="Peripherals\Miscellaneous\K6xF_MCG.cs" />
     <Compile Include="Peripherals\Miscellaneous\K6xF_RNG.cs" />
     <Compile Include="Peripherals\Network\K6xF_Ethernet.cs" />
     <Compile Include="Peripherals\Miscellaneous\K6xF_SIM.cs" />
-=======
-    <Compile Include="Peripherals\SD\LiteSDCard.cs" />
-    <Compile Include="Peripherals\Sensors\PAC1934.cs" />
-    <Compile Include="Peripherals\Sound\LiteX_I2S.cs" />
-    <Compile Include="Peripherals\Sound\LiteX_I2S_Master.cs" />
-    <Compile Include="Peripherals\Sound\LiteX_I2S_Slave.cs" />
->>>>>>> 1f47a36e
   </ItemGroup>
   <Import Project="$(MSBuildBinPath)\Microsoft.CSharp.targets" />
   <ProjectExtensions>
